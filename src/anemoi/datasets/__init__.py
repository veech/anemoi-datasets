# (C) Copyright 2023 European Centre for Medium-Range Weather Forecasts.
# This software is licensed under the terms of the Apache Licence Version 2.0
# which can be obtained at http://www.apache.org/licenses/LICENSE-2.0.
# In applying this licence, ECMWF does not waive the privileges and immunities
# granted to it by virtue of its status as an intergovernmental organisation
# nor does it submit to any jurisdiction.

from ._version import __version__
from .data import MissingDateError
from .data import add_dataset_path
from .data import add_named_dataset
from .data import list_dataset_names
from .data import open_dataset

__all__ = [
    "__version__",
    "add_dataset_path",
    "add_named_dataset",
    "list_dataset_names",
<<<<<<< HEAD
    "__version__",
=======
    "MissingDateError",
    "open_dataset",
>>>>>>> 2674d9a3
]<|MERGE_RESOLUTION|>--- conflicted
+++ resolved
@@ -17,10 +17,6 @@
     "add_dataset_path",
     "add_named_dataset",
     "list_dataset_names",
-<<<<<<< HEAD
-    "__version__",
-=======
     "MissingDateError",
     "open_dataset",
->>>>>>> 2674d9a3
 ]