# (C) Copyright 2024 ECMWF.
#
# This software is licensed under the terms of the Apache Licence Version 2.0
# which can be obtained at http://www.apache.org/licenses/LICENSE-2.0.
# In applying this licence, ECMWF does not waive the privileges and immunities
# granted to it by virtue of its status as an intergovernmental organisation
# nor does it submit to any jurisdiction.
#
import datetime
from copy import deepcopy

<<<<<<< HEAD
from earthkit.data import from_source
from earthkit.data.utils.availability import Availability
=======
from anemoi.utils.humanize import did_you_mean
from climetlab import load_source
from climetlab.utils.availability import Availability
>>>>>>> bf1f807e

from anemoi.datasets.create.utils import to_datetime_list

DEBUG = False


def to_list(x):
    if isinstance(x, (list, tuple)):
        return x
    return [x]


def _date_to_datetime(d):
    if isinstance(d, datetime.datetime):
        return d
    if isinstance(d, (list, tuple)):
        return [_date_to_datetime(x) for x in d]
    return datetime.datetime.fromisoformat(d)


def normalise_time_delta(t):
    if isinstance(t, datetime.timedelta):
        assert t == datetime.timedelta(hours=t.hours), t

    assert t.endswith("h"), t

    t = int(t[:-1])
    t = datetime.timedelta(hours=t)
    return t


def _expand_mars_request(request, date, date_key="date"):
    requests = []
    step = to_list(request.get("step", [0]))
    for s in step:
        r = deepcopy(request)

        if isinstance(s, str) and "-" in s:
            assert s.count("-") == 1, s
        # this takes care of the cases where the step is a period such as 0-24 or 12-24
        hours = int(str(s).split("-")[-1])

        base = date - datetime.timedelta(hours=hours)
        r.update(
            {
                date_key: base.strftime("%Y%m%d"),
                "time": base.strftime("%H%M"),
                "step": s,
            }
        )

        for pproc in ("grid", "rotation", "frame", "area", "bitmap", "resol"):
            if pproc in r:
                if isinstance(r[pproc], (list, tuple)):
                    r[pproc] = "/".join(str(x) for x in r[pproc])

        requests.append(r)

    return requests


def factorise_requests(dates, *requests, date_key="date"):
    updates = []
    for req in requests:
        # req = normalise_request(req)

        for d in dates:
            updates += _expand_mars_request(req, date=d, date_key=date_key)

    compressed = Availability(updates)
    for r in compressed.iterate():
        for k, v in r.items():
            if isinstance(v, (list, tuple)) and len(v) == 1:
                r[k] = v[0]
        yield r


def use_grib_paramid(r):
    from anemoi.utils.grib import shortname_to_paramid

    params = r["param"]
    if isinstance(params, str):
        params = params.split("/")
    assert isinstance(params, (list, tuple)), params

    params = [shortname_to_paramid(p) for p in params]
    r["param"] = "/".join(str(p) for p in params)

    return r


MARS_KEYS = [
    "accuracy",
    "activity",
    "anoffset",
    "area",
    "bitmap",
    "channel",
    "class",
    "database",
    "dataset",
    "date",
    "diagnostic",
    "direction",
    "domain",
    "expect",
    "experiment",
    "expver",
    "fcmonth",
    "fcperiod",
    "fieldset",
    "filter",
    "format",
    "frame",
    "frequency",
    "gaussian",
    "generation",
    "grid",
    "hdate",
    "ident",
    "instrument",
    "interpolation",
    "intgrid",
    "iteration",
    "level",
    "levelist",
    "levtype",
    "method",
    "model",
    "month",
    "number",
    "obsgroup",
    "obstype",
    "offsetdate",
    "offsettime",
    "optimise",
    "origin",
    "packing",
    "padding",
    "param",
    "quantile",
    "realization",
    "reference",
    "reportype",
    "repres",
    "resol",
    "resolution",
    "rotation",
    "step",
    "stream",
    "system",
    "target",
    "time",
    "truncation",
    "type",
    "year",
]


def mars(context, dates, *requests, date_key="date", **kwargs):
    if not requests:
        requests = [kwargs]

    requests = factorise_requests(dates, *requests, date_key=date_key)
    ds = from_source("empty")
    for r in requests:
        r = {k: v for k, v in r.items() if v != ("-",)}

        if context.use_grib_paramid and "param" in r:
            r = use_grib_paramid(r)

        if DEBUG:
            context.trace("✅", f"from_source(mars, {r}")

<<<<<<< HEAD
        ds = ds + from_source("mars", **r)
=======
        for k, v in r.items():
            if k not in MARS_KEYS:
                raise ValueError(
                    f"⚠️ Unknown key {k}={v} in MARS request. Did you mean '{did_you_mean(k, MARS_KEYS)}' ?"
                )
        ds = ds + load_source("mars", **r)
>>>>>>> bf1f807e
    return ds


execute = mars

if __name__ == "__main__":
    import yaml

    config = yaml.safe_load(
        """
    - class: ea
      expver: '0001'
      grid: 20.0/20.0
      levtype: sfc
      param: [2t]
      # param: [10u, 10v, 2d, 2t, lsm, msl, sdor, skt, slor, sp, tcw, z]
      number: [0, 1]

    # - class: ea
    #   expver: '0001'
    #   grid: 20.0/20.0
    #   levtype: pl
    #   param: [q]
    #   levelist: [1000, 850]

    """
    )
    dates = yaml.safe_load("[2022-12-30 18:00, 2022-12-31 00:00, 2022-12-31 06:00, 2022-12-31 12:00]")
    dates = to_datetime_list(dates)

    DEBUG = True
    for f in mars(None, dates, *config):
        print(f, f.to_numpy().mean())<|MERGE_RESOLUTION|>--- conflicted
+++ resolved
@@ -9,14 +9,9 @@
 import datetime
 from copy import deepcopy
 
-<<<<<<< HEAD
+from anemoi.utils.humanize import did_you_mean
 from earthkit.data import from_source
 from earthkit.data.utils.availability import Availability
-=======
-from anemoi.utils.humanize import did_you_mean
-from climetlab import load_source
-from climetlab.utils.availability import Availability
->>>>>>> bf1f807e
 
 from anemoi.datasets.create.utils import to_datetime_list
 
@@ -191,16 +186,12 @@
         if DEBUG:
             context.trace("✅", f"from_source(mars, {r}")
 
-<<<<<<< HEAD
-        ds = ds + from_source("mars", **r)
-=======
         for k, v in r.items():
             if k not in MARS_KEYS:
                 raise ValueError(
                     f"⚠️ Unknown key {k}={v} in MARS request. Did you mean '{did_you_mean(k, MARS_KEYS)}' ?"
                 )
-        ds = ds + load_source("mars", **r)
->>>>>>> bf1f807e
+        ds = ds + from_source("mars", **r)
     return ds
 
 
