# (C) Copyright 2024 ECMWF.
#
# This software is licensed under the terms of the Apache Licence Version 2.0
# which can be obtained at http://www.apache.org/licenses/LICENSE-2.0.
# In applying this licence, ECMWF does not waive the privileges and immunities
# granted to it by virtue of its status as an intergovernmental organisation
# nor does it submit to any jurisdiction.
#
import datetime
import glob
import hashlib
import json
import logging
import os
import pickle
import shutil
import socket
from collections import defaultdict

import numpy as np
from anemoi.utils.provenance import gather_provenance_info

from .check import StatisticsValueError
from .check import check_data_values
from .check import check_stats

LOG = logging.getLogger(__name__)


def to_datetime(date):
    if isinstance(date, str):
        return np.datetime64(date)
    if isinstance(date, datetime.datetime):
        return np.datetime64(date)
    return date


def to_datetimes(dates):
    return [to_datetime(d) for d in dates]


def check_variance(x, variables_names, minimum, maximum, mean, count, sums, squares):
    if (x >= 0).all():
        return
    print(x)
    print(variables_names)
    print(count)
    for i, (var, y) in enumerate(zip(variables_names, x)):
        if y >= 0:
            continue
        print(
            var,
            y,
            maximum[i],
            minimum[i],
            mean[i],
            count[i],
            sums[i],
            squares[i],
        )

        print(var, np.min(sums[i]), np.max(sums[i]), np.argmin(sums[i]))
        print(var, np.min(squares[i]), np.max(squares[i]), np.argmin(squares[i]))
        print(var, np.min(count[i]), np.max(count[i]), np.argmin(count[i]))

    raise ValueError("Negative variance")


def compute_statistics(array, check_variables_names=None, allow_nan=False):
    nvars = array.shape[1]

<<<<<<< HEAD
    LOG.info("Stats %s", (nvars, array.shape, check_variables_names))
=======
    LOG.info(f"Stats {nvars}, {array.shape}, {check_variables_names}")
>>>>>>> ab515a44
    if check_variables_names:
        assert nvars == len(check_variables_names), (nvars, check_variables_names)
    stats_shape = (array.shape[0], nvars)

    count = np.zeros(stats_shape, dtype=np.int64)
    sums = np.zeros(stats_shape, dtype=np.float64)
    squares = np.zeros(stats_shape, dtype=np.float64)
    minimum = np.zeros(stats_shape, dtype=np.float64)
    maximum = np.zeros(stats_shape, dtype=np.float64)
    has_nans = np.zeros(stats_shape, dtype=np.bool_)

    for i, chunk in enumerate(array):
        values = chunk.reshape((nvars, -1))

        for j, name in enumerate(check_variables_names):
            check_data_values(values[j, :], name=name, allow_nan=allow_nan)
            if np.isnan(values[j, :]).all():
                # LOG.warning(f"All NaN values for {name} ({j}) for date {i}")
                raise ValueError(f"All NaN values for {name} ({j}) for date {i}")

        # Ignore NaN values
        minimum[i] = np.nanmin(values, axis=1)
        maximum[i] = np.nanmax(values, axis=1)
        sums[i] = np.nansum(values, axis=1)
        squares[i] = np.nansum(values * values, axis=1)
        count[i] = np.sum(~np.isnan(values), axis=1)
        has_nans[i] = np.isnan(values).any()

    return {
        "minimum": minimum,
        "maximum": maximum,
        "sums": sums,
        "squares": squares,
        "count": count,
        "has_nans": has_nans,
    }


class TempStatistics:
    version = 3
    # Used in parrallel, during data loading,
    # to write statistics in pickled npz files.
    # can provide statistics for a subset of dates.

    def __init__(self, dirname, overwrite=False):
        self.dirname = dirname
        self.overwrite = overwrite

    def add_provenance(self, **kwargs):
        self.create(exist_ok=True)
        out = dict(provenance=gather_provenance_info(), **kwargs)
        with open(os.path.join(self.dirname, "provenance.json"), "w") as f:
            json.dump(out, f)

    def create(self, exist_ok):
        os.makedirs(self.dirname, exist_ok=exist_ok)

    def delete(self):
        try:
            shutil.rmtree(self.dirname)
        except FileNotFoundError:
            pass

    def write(self, key, data, dates):
        self.create(exist_ok=True)
        h = hashlib.sha256(str(dates).encode("utf-8")).hexdigest()
        path = os.path.join(self.dirname, f"{h}.npz")

        if not self.overwrite:
            assert not os.path.exists(path), f"{path} already exists"

        tmp_path = path + f".tmp-{os.getpid()}-on-{socket.gethostname()}"
        with open(tmp_path, "wb") as f:
            pickle.dump((key, dates, data), f)
        shutil.move(tmp_path, path)

        LOG.info(f"Written statistics data for {len(dates)} dates in {path} ({dates})")

    def _gather_data(self):
        # use glob to read all pickles
        files = glob.glob(self.dirname + "/*.npz")
        LOG.info(f"Reading stats data, found {len(files)} files in {self.dirname}")
        assert len(files) > 0, f"No files found in {self.dirname}"
        for f in files:
            with open(f, "rb") as f:
                yield pickle.load(f)

    def get_aggregated(self, *args, **kwargs):
        aggregator = StatAggregator(self, *args, **kwargs)
        return aggregator.aggregate()

    def __str__(self):
        return f"TempStatistics({self.dirname})"


def normalise_date(d):
    if isinstance(d, str):
        d = np.datetime64(d)
    return d


def normalise_dates(dates):
    return [normalise_date(d) for d in dates]


class StatAggregator:
    NAMES = ["minimum", "maximum", "sums", "squares", "count", "has_nans"]

    def __init__(self, owner, dates, variables_names, allow_nan):
        dates = sorted(dates)
        dates = to_datetimes(dates)
        assert dates, "No dates selected"
        self.owner = owner
        self.dates = dates
        self.variables_names = variables_names
        self.allow_nan = allow_nan

        self.shape = (len(self.dates), len(self.variables_names))
        LOG.info(f"Aggregating statistics on shape={self.shape}. Variables : {self.variables_names}")

        self.minimum = np.full(self.shape, np.nan, dtype=np.float64)
        self.maximum = np.full(self.shape, np.nan, dtype=np.float64)
        self.sums = np.full(self.shape, np.nan, dtype=np.float64)
        self.squares = np.full(self.shape, np.nan, dtype=np.float64)
        self.count = np.full(self.shape, -1, dtype=np.int64)
        self.has_nans = np.full(self.shape, False, dtype=np.bool_)

        self._read()

    def _read(self):
        def check_type(a, b):
            a = list(a)
            b = list(b)
            a = a[0] if a else None
            b = b[0] if b else None
            assert type(a) is type(b), (type(a), type(b))

        found = set()
        offset = 0
        for _, _dates, stats in self.owner._gather_data():
            assert isinstance(stats, dict), stats
            assert stats["minimum"].shape[0] == len(_dates), (
                stats["minimum"].shape,
                len(_dates),
            )
            assert stats["minimum"].shape[1] == len(self.variables_names), (
                stats["minimum"].shape,
                len(self.variables_names),
            )
            for n in self.NAMES:
                assert n in stats, (n, list(stats.keys()))
            _dates = to_datetimes(_dates)
            check_type(_dates, self.dates)
            if found:
                check_type(found, self.dates)
                assert found.isdisjoint(_dates), "Duplicate dates found in precomputed statistics"

            # filter dates
            dates = set(_dates) & set(self.dates)

            if not dates:
                # dates have been completely filtered for this chunk
                continue

            # filter data
            bitmap = np.isin(_dates, self.dates)
            for k in self.NAMES:
                stats[k] = stats[k][bitmap]

            assert stats["minimum"].shape[0] == len(dates), (
                stats["minimum"].shape,
                len(dates),
            )

            # store data in self
            found |= set(dates)
            for name in self.NAMES:
                array = getattr(self, name)
                assert stats[name].shape[0] == len(dates), (
                    stats[name].shape,
                    len(dates),
                )
                array[offset : offset + len(dates)] = stats[name]
            offset += len(dates)

        for d in self.dates:
            assert d in found, f"Statistics for date {d} not precomputed."
        assert len(self.dates) == len(found), "Not all dates found in precomputed statistics"
        assert len(self.dates) == offset, "Not all dates found in precomputed statistics."
        LOG.info(f"Statistics for {len(found)} dates found.")

    def aggregate(self):
        minimum = np.nanmin(self.minimum, axis=0)
        maximum = np.nanmax(self.maximum, axis=0)
        sums = np.nansum(self.sums, axis=0)
        squares = np.nansum(self.squares, axis=0)
        count = np.nansum(self.count, axis=0)
        has_nans = np.any(self.has_nans, axis=0)
        mean = sums / count

        assert sums.shape == count.shape == squares.shape == mean.shape == minimum.shape == maximum.shape

        x = squares / count - mean * mean
        # remove negative variance due to numerical errors
        # x[- 1e-15 < (x / (np.sqrt(squares / count) + np.abs(mean))) < 0] = 0
        check_variance(x, self.variables_names, minimum, maximum, mean, count, sums, squares)
        stdev = np.sqrt(x)

        for j, name in enumerate(self.variables_names):
            check_data_values(
                np.array(
                    [
                        mean[j],
                    ]
                ),
                name=name,
                allow_nan=False,
            )

        return Statistics(
            minimum=minimum,
            maximum=maximum,
            mean=mean,
            count=count,
            sums=sums,
            squares=squares,
            stdev=stdev,
            variables_names=self.variables_names,
            has_nans=has_nans,
        )


class Statistics(dict):
    STATS_NAMES = ["minimum", "maximum", "mean", "stdev", "has_nans"]  # order matter for __str__.

    def __init__(self, **kwargs):
        super().__init__(**kwargs)
        self.check()

    @property
    def size(self):
        return len(self["variables_names"])

    def check(self):
        for k, v in self.items():
            if k == "variables_names":
                assert len(v) == self.size
                continue
            assert v.shape == (self.size,)
            if k == "count":
                assert (v >= 0).all(), (k, v)
                assert v.dtype == np.int64, (k, v)
                continue
            if k == "has_nans":
                assert v.dtype == np.bool_, (k, v)
                continue
            if k == "stdev":
                assert (v >= 0).all(), (k, v)
            assert v.dtype == np.float64, (k, v)

        for i, name in enumerate(self["variables_names"]):
            try:
                check_stats(**{k: v[i] for k, v in self.items()}, msg=f"{i} {name}")
                check_data_values(self["minimum"][i], name=name)
                check_data_values(self["maximum"][i], name=name)
                check_data_values(self["mean"][i], name=name)
            except StatisticsValueError as e:
                e.args += (i, name)
                raise

    def __str__(self):
        header = ["Variables"] + self.STATS_NAMES
        out = [" ".join(header)]

        out += [
            " ".join([v] + [f"{self[n][i]:.2f}" for n in self.STATS_NAMES])
            for i, v in enumerate(self["variables_names"])
        ]
        return "\n".join(out)

    def save(self, filename, provenance=None):
        assert filename.endswith(".json"), filename
        dic = {}
        for k in self.STATS_NAMES:
            dic[k] = list(self[k])

        out = dict(data=defaultdict(dict))
        for i, name in enumerate(self["variables_names"]):
            for k in self.STATS_NAMES:
                out["data"][name][k] = dic[k][i]

        out["provenance"] = provenance

        with open(filename, "w") as f:
            json.dump(out, f, indent=2)

    def load(self, filename):
        assert filename.endswith(".json"), filename
        with open(filename) as f:
            dic = json.load(f)

        dic_ = {}
        for k, v in dic.items():
            if k == "count":
                dic_[k] = np.array(v, dtype=np.int64)
                continue
            if k == "variables":
                dic_[k] = v
                continue
            dic_[k] = np.array(v, dtype=np.float64)
        return Statistics(dic_)<|MERGE_RESOLUTION|>--- conflicted
+++ resolved
@@ -69,11 +69,7 @@
 def compute_statistics(array, check_variables_names=None, allow_nan=False):
     nvars = array.shape[1]
 
-<<<<<<< HEAD
     LOG.info("Stats %s", (nvars, array.shape, check_variables_names))
-=======
-    LOG.info(f"Stats {nvars}, {array.shape}, {check_variables_names}")
->>>>>>> ab515a44
     if check_variables_names:
         assert nvars == len(check_variables_names), (nvars, check_variables_names)
     stats_shape = (array.shape[0], nvars)
