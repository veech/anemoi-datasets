#!/usr/bin/env python
# (C) Copyright 2024 ECMWF.
#
# This software is licensed under the terms of the Apache Licence Version 2.0
# which can be obtained at http://www.apache.org/licenses/LICENSE-2.0.
# In applying this licence, ECMWF does not waive the privileges and immunities
# granted to it by virtue of its status as an intergovernmental organisation
# nor does it submit to any jurisdiction.

# https://packaging.python.org/en/latest/guides/writing-pyproject-toml/

[build-system]
requires = [
  "setuptools>=60",
  "setuptools-scm>=8",
]

[project]
name = "anemoi-datasets"

description = "A package to hold various functions to support training of ML models on ECMWF data."
keywords = [
  "ai",
  "datasets",
  "tools",
]

license = { file = "LICENSE" }
authors = [
  { name = "European Centre for Medium-Range Weather Forecasts (ECMWF)", email = "software.support@ecmwf.int" },
]

requires-python = ">=3.9"

classifiers = [
  "Development Status :: 4 - Beta",
  "Intended Audience :: Developers",
  "License :: OSI Approved :: Apache Software License",
  "Operating System :: OS Independent",
  "Programming Language :: Python :: 3 :: Only",
  "Programming Language :: Python :: 3.9",
  "Programming Language :: Python :: 3.10",
  "Programming Language :: Python :: 3.11",
  "Programming Language :: Python :: 3.12",
  "Programming Language :: Python :: Implementation :: CPython",
  "Programming Language :: Python :: Implementation :: PyPy",
]

dynamic = [
  "version",
]
dependencies = [
  "anemoi-utils[provenance]>=0.3",
  "numpy",
  "pyyaml",
  "semantic-version",
  "tqdm",
  "zarr<=2.17",
]

<<<<<<< HEAD
[project.optional-dependencies]
remote = ["boto3", "requests", "s3fs"]

create = [
    "earthkit-data[mars]>=0.8.1",
    "earthkit-geo>=0.2.0",
    "earthkit-meteo",
    "pyproj",
    "ecmwflibs>=0.6.3",
]

docs = ["sphinx", "sphinx_rtd_theme", "nbsphinx", "pandoc"]

all = [
    "boto3",
    "requests",
    "s3fs",
    "earthkit-data[mars]>=0.8.1",
    "earthkit-geo>=0.2.0",
    "earthkit-meteo",
    "pyproj",
    "ecmwflibs>=0.6.3",
]

dev = [
    "boto3",
    "requests",
    "s3fs",
    "earthkit-data[mars]>=0.8.1",
    "earthkit-geo>=0.2.0",
    "earthkit-meteo",
    "pyproj",
    "ecmwflibs>=0.6.3",
    "sphinx",
    "sphinx_rtd_theme",
    "nbsphinx",
    "pandoc",
=======
optional-dependencies.all = [
  "anemoi-utils[provenance]>=0.3",
  "boto3",
  "climetlab>=0.22.1",
  "earthkit-meteo",
  "ecmwflibs>=0.6.3",
  "numpy",
  "pyproj",
  "pyyaml",
  "requests",
  "s3fs",
  "semantic-version",
  "tqdm",
  "zarr<=2.17",
]
optional-dependencies.create = [
  "climetlab>=0.22.1", # "earthkit-data"
  "earthkit-meteo",
  "ecmwflibs>=0.6.3",
  "pyproj",
]
optional-dependencies.dev = [
  "boto3",
  "climetlab>=0.22.1", # "earthkit-data"
  "earthkit-meteo",
  "ecmwflibs>=0.6.3",
  "nbsphinx",
  "pandoc",
  "pyproj",
  "requests",
  "s3fs",
  "sphinx",
  "sphinx-argparse",
  "sphinx-rtd-theme",
>>>>>>> 922a9b3f
]
optional-dependencies.docs = [
  "nbsphinx",
  "pandoc",
  "sphinx",
  "sphinx-argparse",
  "sphinx-rtd-theme",
]
optional-dependencies.remote = [
  "boto3",
  "requests",
  "s3fs",
]
urls.Documentation = "https://anemoi-datasets.readthedocs.io/"
urls.Homepage = "https://github.com/ecmwf/anemoi-datasets/"
urls.Issues = "https://github.com/ecmwf/anemoi-datasets/issues"
# Changelog = "https://github.com/ecmwf/anemoi-datasets/CHANGELOG.md"
urls.Repository = "https://github.com/ecmwf/anemoi-datasets/"
scripts.anemoi-datasets = "anemoi.datasets.__main__:main"

[tool.setuptools.package-data]
"anemoi.datasets.data" = [
  "*.css",
]

[tool.setuptools_scm]
version_file = "src/anemoi/datasets/_version.py"<|MERGE_RESOLUTION|>--- conflicted
+++ resolved
@@ -50,7 +50,7 @@
   "version",
 ]
 dependencies = [
-  "anemoi-utils[provenance]>=0.3",
+  "anemoi-utils[provenance]>=0.1.7",
   "numpy",
   "pyyaml",
   "semantic-version",
@@ -58,49 +58,11 @@
   "zarr<=2.17",
 ]
 
-<<<<<<< HEAD
-[project.optional-dependencies]
-remote = ["boto3", "requests", "s3fs"]
-
-create = [
-    "earthkit-data[mars]>=0.8.1",
-    "earthkit-geo>=0.2.0",
-    "earthkit-meteo",
-    "pyproj",
-    "ecmwflibs>=0.6.3",
-]
-
-docs = ["sphinx", "sphinx_rtd_theme", "nbsphinx", "pandoc"]
-
-all = [
-    "boto3",
-    "requests",
-    "s3fs",
-    "earthkit-data[mars]>=0.8.1",
-    "earthkit-geo>=0.2.0",
-    "earthkit-meteo",
-    "pyproj",
-    "ecmwflibs>=0.6.3",
-]
-
-dev = [
-    "boto3",
-    "requests",
-    "s3fs",
-    "earthkit-data[mars]>=0.8.1",
-    "earthkit-geo>=0.2.0",
-    "earthkit-meteo",
-    "pyproj",
-    "ecmwflibs>=0.6.3",
-    "sphinx",
-    "sphinx_rtd_theme",
-    "nbsphinx",
-    "pandoc",
-=======
 optional-dependencies.all = [
-  "anemoi-utils[provenance]>=0.3",
+  "anemoi-utils[provenance]>=0.1.7",
   "boto3",
-  "climetlab>=0.22.1",
+  "earthkit-data[mars]>=0.8.1",
+  "earthkit-geo>=0.2",
   "earthkit-meteo",
   "ecmwflibs>=0.6.3",
   "numpy",
@@ -112,15 +74,19 @@
   "tqdm",
   "zarr<=2.17",
 ]
+
 optional-dependencies.create = [
-  "climetlab>=0.22.1", # "earthkit-data"
+  "earthkit-data[mars]>=0.8.1",
+  "earthkit-geo>=0.2",
   "earthkit-meteo",
   "ecmwflibs>=0.6.3",
   "pyproj",
 ]
+
 optional-dependencies.dev = [
   "boto3",
-  "climetlab>=0.22.1", # "earthkit-data"
+  "earthkit-data[mars]>=0.8.1",
+  "earthkit-geo>=0.2",
   "earthkit-meteo",
   "ecmwflibs>=0.6.3",
   "nbsphinx",
@@ -129,27 +95,28 @@
   "requests",
   "s3fs",
   "sphinx",
-  "sphinx-argparse",
   "sphinx-rtd-theme",
->>>>>>> 922a9b3f
 ]
+
 optional-dependencies.docs = [
   "nbsphinx",
   "pandoc",
   "sphinx",
-  "sphinx-argparse",
   "sphinx-rtd-theme",
 ]
+
 optional-dependencies.remote = [
   "boto3",
   "requests",
   "s3fs",
 ]
+
 urls.Documentation = "https://anemoi-datasets.readthedocs.io/"
 urls.Homepage = "https://github.com/ecmwf/anemoi-datasets/"
 urls.Issues = "https://github.com/ecmwf/anemoi-datasets/issues"
+urls.Repository = "https://github.com/ecmwf/anemoi-datasets/"
 # Changelog = "https://github.com/ecmwf/anemoi-datasets/CHANGELOG.md"
-urls.Repository = "https://github.com/ecmwf/anemoi-datasets/"
+
 scripts.anemoi-datasets = "anemoi.datasets.__main__:main"
 
 [tool.setuptools.package-data]
